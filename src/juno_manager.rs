--- conflicted
+++ resolved
@@ -215,36 +215,8 @@
 
     pub async fn ensure_dead(&mut self) -> Result<(), ManagerError> {
         info!("Killing {} Juno... (by ensure_dead)", self.branch);
-<<<<<<< HEAD
-        if let Some(process) = self.process.as_mut() {
-            let id = process.id().to_string();
-            debug!("Spawning kill -s INT {id}");
-            let mut kill = Command::new("kill")
-                .args(["-s", "INT", &id])
-                .spawn()
-                .expect("Failed to spawn kill process");
-            kill.wait().expect("Failed to send sigint");
-            self.process = None;
-            while start_time.elapsed().unwrap().as_secs() < 30 {
-                let ping_result = self.rpc_client.block_number().await;
-                match ping_result {
-                    Ok(_) => {
-                        async_std::task::sleep(Duration::from_millis(100)).await;
-                    }
-                    Err(err) => {
-                        info!("{} Juno Killed", self.branch);
-                        debug!("Received error (as expected): {err}");
-                        return Ok(());
-                    }
-                }
-            }
-            Err(ManagerError::Internal(
-                "Juno still contactable after 30 seconds".to_string(),
-            ))
-=======
         if let Some(process) = self.process.take() {
             terminate_process(process).await
->>>>>>> ac6da0d6
         } else {
             warn!("Attempted to automatically kill and restart Juno following an unstable action but no stored process was found. Either an external juno is being used, or ensure_dead has been run multiple times");
             Ok(())
@@ -294,11 +266,11 @@
     tokio::select! {
         status = process.wait() => match status {
             Ok(status) => { debug!("Juno (PID {id}) exited with {status:?}"); Ok(())},
-            Err(err) => { Err(ManagerError::InternalError(format!("Failed to kill Juno (PID {id}): {err}")))},
+            Err(err) => { Err(ManagerError::Internal(format!("Failed to kill Juno (PID {id}): {err}")))},
         },
         _time = {tokio::time::sleep(Duration::from_secs(10))} => match process.kill().await {
             Ok(()) => {debug!("Forcibly killed Juno (PID {id})"); Ok(())},
-            Err(err) => Err(ManagerError::InternalError(format!("Failed to kill Juno by force: {err}"))),
+            Err(err) => Err(ManagerError::Internal(format!("Failed to kill Juno by force: {err}"))),
         },
     }
 }
