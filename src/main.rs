mod block_tracer;
mod cache;
mod cli;
mod graph;
mod juno_manager;
mod trace_comparison;
mod transaction_simulator;
mod transaction_tracer;

use crate::cli::{Cli, Commands};
use block_tracer::{BlockTracer, TraceBlockReport};
use cache::get_sorted_blocks_with_tx_count;
use chrono::Local;
use clap::Parser;
use env_logger::Env;
use juno_manager::{JunoBranch, JunoManager, ManagerError};
use log::{error, info, warn};
use starknet::core::types::{SimulationFlag, TransactionTraceWithHash};
use std::io::Write;
use std::path::Path;
use tokio::fs::OpenOptions;
use tokio::io::{AsyncWriteExt, BufWriter};
use trace_comparison::generate_block_comparison;
use transaction_simulator::{log_block_report, SimulationStrategy, TransactionSimulator};
use transaction_tracer::TraceResult;
use crate::transaction_simulator::{log_base_trace};

async fn try_native_block_trace(block_number: u64) -> Result<TraceBlockReport, ManagerError> {
    let mut juno_manager = JunoManager::new(JunoBranch::Native).await?;
    juno_manager.trace_block(block_number).await
}

async fn try_base_block_trace(block_number: u64) -> Result<TraceBlockReport, ManagerError> {
    let mut juno_manager = JunoManager::new(JunoBranch::Base).await?;
    juno_manager.trace_block(block_number).await
}

// Creates a file in ./results/err-{`block_number`}.json with the failure reason
async fn log_trace_crash(block_number: u64, err: ManagerError) {
    let mut log_file = OpenOptions::new()
        .create(true)
        .write(true)
        .truncate(true)
        .open(format!("./results/err-{block_number}.json"))
        .await
        .expect("Failed to open log file");
    if let Err(write_err) = log_file.write_all(format!("{err:?}").as_bytes()).await {
        warn!("Failed to write err with error: '{write_err}'");
    }
}

// Creates a file in ./results/trace-{`block_number`}.json with the a full trace comparison between
// base blockifier and native blockifier results
async fn log_trace_comparison(
    block_number: u64,
    native_report: TraceBlockReport,
    base_report: TraceBlockReport,
) {
    let comparison = generate_block_comparison(base_report, native_report);

    let mut buffer = Vec::new();
    serde_json::to_writer_pretty(&mut buffer, &comparison).unwrap();

    let log_file = OpenOptions::new()
        .create(true)
        .write(true)
        .truncate(true)
        .open(format!("./results/trace-{block_number}.json"))
        .await
        .expect("Failed to open log file");

    let mut writer = BufWriter::new(log_file);
    writer.write_all(&buffer).await.unwrap();
    writer.flush().await.unwrap();
}

fn setup_env_logger() {
    env_logger::Builder::from_env(Env::default().filter_or("LOG_LEVEL", "debug"))
        .format(|buf, record| {
            writeln!(
                buf,
                "{} {}: {}",
                Local::now().format("%d %H:%M:%S%.3f"),
                record.level(),
                record.args()
            )
        })
        .init();
}

async fn log_block_trace(trace: &Vec<TransactionTraceWithHash>, block_number: u64, branch: &str) {
    let log_file = OpenOptions::new()
        .create(true)
        .write(true)
        .truncate(true)
        .open(format!("./dump/trace-{block_number}-{branch}.json"))
        .await
        .expect("Failed to open log file");
    let mut buffer = Vec::new();
    serde_json::to_writer_pretty(&mut buffer, &trace).unwrap();
    let mut writer = BufWriter::new(log_file);
    writer.write_all(&buffer).await.unwrap();
    writer
        .flush()
        .await
        .expect("failed to write block: {block_number}");
}

async fn dump_block_traces(block_number: u64) -> Result<(), ManagerError> {
    for branch in [JunoBranch::Native, JunoBranch::Base] {
        if Path::new(&format!("./dump/trace-{block_number}-{branch}.json")).exists() {
            info!("skipping dump for block {block_number}: {branch}");
            continue;
        }
        let mut native_juno_manager = JunoManager::new(branch)
            .await
            .expect("failed to start juno");
        let base_report = native_juno_manager.trace_block(block_number).await?;
        match base_report.post_response {
            Some(traces) => log_block_trace(&traces, block_number, &branch.to_string()).await,
            None => {
                warn!("Failed to dump trace for block: {block_number:?}");
            }
        }
    }
    Ok(())
}

fn results_exist_for_block(block: u64) -> bool {
    Path::new(&format!("results/trace-{}.json", block)).exists()
        || Path::new(&format!("results/block-{}.json", block)).exists()
}

async fn execute_traces(
    start_block: u64,
    end_block: u64,
    should_run_known: bool,
    simulation_flags: Vec<SimulationFlag>,
) {
    let blocks_with_tx_count = get_sorted_blocks_with_tx_count(start_block, end_block)
        .await
        .unwrap();

    for (block_number, tx_count) in blocks_with_tx_count {
        if !should_run_known && results_exist_for_block(block_number) {
            info!("Skipping block {block_number} because results exist (use --run-known to run anyways)");
            continue;
        }

<<<<<<< HEAD
        info!("Tracing block {block_number} with Base. It has {tx_count} transactions");
        let base_result = try_base_block_trace(block_number).await;
        match base_result {
            Ok(base_report) => {
                info!("{}", base_report.result);
                log_base_trace(block_number, &base_report).await;

                info!("Tracing block {block_number} with Native. It has {tx_count} transactions");
                let native_result = try_native_block_trace(block_number).await;
                let should_simulate = native_result
                    .as_ref()
                    .map(|report| report.result != TraceResult::Success)
                    .unwrap_or(true);

                if should_simulate {
                    info!("Failed to trace block with Native, got {native_result:?}");
                    info!("Simulating block {block_number} with Native. It has {tx_count} transactions");
                    let mut juno_manager = JunoManager::new(JunoBranch::Native).await.unwrap();
                    let result = juno_manager
                        .simulate_block(block_number, SimulationStrategy::Binary)
                        .await;

                    match result {
                        // Note that this doesn't compare the reasons for failure or the result on a success
                        Ok(result) => {
                            let successes = result.iter().filter(|result| result.is_correct()).count();
                            info!(
                                "Completed block {block_number} with {successes}/{} successes",
                                result.len()
                            );
                            log_block_report(block_number, result);
                        }
                        Err(err) => error!("Error simulating transactions: {}", err),
                    }
                } else {
                    let native_report = native_result.unwrap();
                    info!("{}", native_report.result);
                    log_trace_comparison(block_number, base_report, native_report).await;
=======
        info!("Tracing block {block_number} with Native. It has {tx_count} transactions");

        let _ = dump_block_traces(block_number).await;

        let native_result = try_native_block_trace(block_number).await;
        let should_simulate = native_result
            .as_ref()
            .map(|report| report.result != TraceResult::Success)
            .unwrap_or(true);

        // If we got the transactions, create dependency map.
        let _ = native_result.as_ref().map(|report| {
            report.post_response.as_ref().map(|transactions| {
                graph::dump_transaction_dependencies(block_number, "native", transactions.iter())
            })
        });

        if should_simulate {
            info!("Failed to trace block with Native, got {native_result:?}");
            info!("Simulating block {block_number} with Native. It has {tx_count} transactions");
            let mut juno_manager = JunoManager::new(JunoBranch::Native).await.unwrap();
            let result = juno_manager
                .simulate_block(block_number, SimulationStrategy::Binary, &simulation_flags)
                .await;

            match result {
                // Note that this doesn't compare the reasons for failure or the result on a success
                Ok(result) => {
                    let successes = result.iter().filter(|result| result.is_correct()).count();
                    info!(
                        "Completed block {block_number} with {successes}/{} successes",
                        result.len()
                    );
                    log_block_report(block_number, result);
>>>>>>> dd5a6af1
                }
            }
<<<<<<< HEAD
            Err(err) => {
                warn!("{err:?}");
                log_trace_crash(block_number, err).await;
=======
        } else {
            let native_report = native_result.unwrap();
            info!("{}", native_report.result);
            info!("Tracing block {block_number} with Base. It has {tx_count} transactions");
            let base_result = try_base_block_trace(block_number).await;
            match base_result {
                Ok(base_report) => {
                    let _ = base_report.post_response.as_ref().map(|transactions| {
                        graph::dump_transaction_dependencies(
                            block_number,
                            "base",
                            transactions.iter(),
                        )
                    });
                    info!("{}", base_report.result);
                    log_trace_comparison(block_number, native_report, base_report).await;
                }
                Err(err) => {
                    warn!("{err:?}");
                    log_trace_crash(block_number, err).await;
                }
>>>>>>> dd5a6af1
            }
        }
    }
}

async fn prepare_directories() {
    info!("Preparing directories");

    tokio::fs::create_dir_all("./results").await.unwrap();
    tokio::fs::create_dir_all("./cache").await.unwrap();
    tokio::fs::create_dir_all("./results/base").await.unwrap();
    tokio::fs::create_dir_all("./results/native").await.unwrap();
}

#[tokio::main]
async fn main() {
    setup_env_logger();
    prepare_directories().await;

    let cli = Cli::parse();

    let run_known = cli.run_known;

    let mut simulation_flags = vec![];

    if cli.skip_validate {
        info!("Running a simulation with SKIP_VALIDATE flag");
        simulation_flags.push(SimulationFlag::SkipValidate)
    }

    if cli.skip_fee_charge {
        info!("Running a simulation with SKIP_FEE_CHARGE flag");
        simulation_flags.push(SimulationFlag::SkipFeeCharge)
    }

    match cli.command {
        Commands::Block { block_num } => {
            let start_block = block_num;
            let end_block = block_num + 1;
            execute_traces(start_block, end_block, run_known, simulation_flags).await;
        }
        Commands::Range {
            start_block_num,
            end_block_num,
        } => {
            execute_traces(start_block_num, end_block_num, run_known, simulation_flags).await;
        }
    }
}<|MERGE_RESOLUTION|>--- conflicted
+++ resolved
@@ -8,10 +8,12 @@
 mod transaction_tracer;
 
 use crate::cli::{Cli, Commands};
+use crate::transaction_simulator::log_base_trace;
 use block_tracer::{BlockTracer, TraceBlockReport};
 use cache::get_sorted_blocks_with_tx_count;
 use chrono::Local;
 use clap::Parser;
+use core::panic;
 use env_logger::Env;
 use juno_manager::{JunoBranch, JunoManager, ManagerError};
 use log::{error, info, warn};
@@ -23,7 +25,6 @@
 use trace_comparison::generate_block_comparison;
 use transaction_simulator::{log_block_report, SimulationStrategy, TransactionSimulator};
 use transaction_tracer::TraceResult;
-use crate::transaction_simulator::{log_base_trace};
 
 async fn try_native_block_trace(block_number: u64) -> Result<TraceBlockReport, ManagerError> {
     let mut juno_manager = JunoManager::new(JunoBranch::Native).await?;
@@ -106,26 +107,6 @@
         .expect("failed to write block: {block_number}");
 }
 
-async fn dump_block_traces(block_number: u64) -> Result<(), ManagerError> {
-    for branch in [JunoBranch::Native, JunoBranch::Base] {
-        if Path::new(&format!("./dump/trace-{block_number}-{branch}.json")).exists() {
-            info!("skipping dump for block {block_number}: {branch}");
-            continue;
-        }
-        let mut native_juno_manager = JunoManager::new(branch)
-            .await
-            .expect("failed to start juno");
-        let base_report = native_juno_manager.trace_block(block_number).await?;
-        match base_report.post_response {
-            Some(traces) => log_block_trace(&traces, block_number, &branch.to_string()).await,
-            None => {
-                warn!("Failed to dump trace for block: {block_number:?}");
-            }
-        }
-    }
-    Ok(())
-}
-
 fn results_exist_for_block(block: u64) -> bool {
     Path::new(&format!("results/trace-{}.json", block)).exists()
         || Path::new(&format!("results/block-{}.json", block)).exists()
@@ -147,110 +128,65 @@
             continue;
         }
 
-<<<<<<< HEAD
         info!("Tracing block {block_number} with Base. It has {tx_count} transactions");
         let base_result = try_base_block_trace(block_number).await;
         match base_result {
             Ok(base_report) => {
-                info!("{}", base_report.result);
+                if base_report.result != TraceResult::Success {
+                    // todo: prettier handling, but low prio.
+                    panic!("Tracing with base juno is always expected to work. Check your config.");
+                }
+
                 log_base_trace(block_number, &base_report).await;
 
                 info!("Tracing block {block_number} with Native. It has {tx_count} transactions");
                 let native_result = try_native_block_trace(block_number).await;
-                let should_simulate = native_result
-                    .as_ref()
-                    .map(|report| report.result != TraceResult::Success)
-                    .unwrap_or(true);
-
-                if should_simulate {
-                    info!("Failed to trace block with Native, got {native_result:?}");
-                    info!("Simulating block {block_number} with Native. It has {tx_count} transactions");
-                    let mut juno_manager = JunoManager::new(JunoBranch::Native).await.unwrap();
-                    let result = juno_manager
-                        .simulate_block(block_number, SimulationStrategy::Binary)
-                        .await;
-
-                    match result {
-                        // Note that this doesn't compare the reasons for failure or the result on a success
-                        Ok(result) => {
-                            let successes = result.iter().filter(|result| result.is_correct()).count();
-                            info!(
-                                "Completed block {block_number} with {successes}/{} successes",
-                                result.len()
-                            );
-                            log_block_report(block_number, result);
-                        }
-                        Err(err) => error!("Error simulating transactions: {}", err),
+
+                // First branch is succesful block trace with Native
+                // Second branch is an unhandled crash by the blockifier/native during tracing
+                // Third branch is an unexpected crash by Juno Manager
+                match native_result {
+                    Ok(native_report) if native_report.result == TraceResult::Success => {
+                        info!("SUCCESS tracing block with native");
+                        log_trace_comparison(block_number, base_report, native_report).await;
                     }
-                } else {
-                    let native_report = native_result.unwrap();
-                    info!("{}", native_report.result);
-                    log_trace_comparison(block_number, base_report, native_report).await;
-=======
-        info!("Tracing block {block_number} with Native. It has {tx_count} transactions");
-
-        let _ = dump_block_traces(block_number).await;
-
-        let native_result = try_native_block_trace(block_number).await;
-        let should_simulate = native_result
-            .as_ref()
-            .map(|report| report.result != TraceResult::Success)
-            .unwrap_or(true);
-
-        // If we got the transactions, create dependency map.
-        let _ = native_result.as_ref().map(|report| {
-            report.post_response.as_ref().map(|transactions| {
-                graph::dump_transaction_dependencies(block_number, "native", transactions.iter())
-            })
-        });
-
-        if should_simulate {
-            info!("Failed to trace block with Native, got {native_result:?}");
-            info!("Simulating block {block_number} with Native. It has {tx_count} transactions");
-            let mut juno_manager = JunoManager::new(JunoBranch::Native).await.unwrap();
-            let result = juno_manager
-                .simulate_block(block_number, SimulationStrategy::Binary, &simulation_flags)
-                .await;
-
-            match result {
-                // Note that this doesn't compare the reasons for failure or the result on a success
-                Ok(result) => {
-                    let successes = result.iter().filter(|result| result.is_correct()).count();
-                    info!(
-                        "Completed block {block_number} with {successes}/{} successes",
-                        result.len()
-                    );
-                    log_block_report(block_number, result);
->>>>>>> dd5a6af1
-                }
+                    Ok(native_report) => {
+                        // When tracing a block with native fails, the next step is performing a
+                        // binary search over the transactions searching for the one that crashes
+                        info!("Failed to trace block with Native, got {native_report:?}");
+                        info!("Simulating block {block_number} with Native. It has {tx_count} transactions");
+                        let mut juno_manager = JunoManager::new(JunoBranch::Native).await.unwrap();
+                        let result = juno_manager
+                            .simulate_block(
+                                block_number,
+                                SimulationStrategy::Binary,
+                                &simulation_flags,
+                            )
+                            .await;
+
+                        match result {
+                            // Note that this doesn't compare the reasons for failure or the result on a success
+                            Ok(result) => {
+                                let successes =
+                                    result.iter().filter(|result| result.is_correct()).count();
+                                info!(
+                                    "Completed block {block_number} with {successes}/{} successes",
+                                    result.len()
+                                );
+                                log_block_report(block_number, result);
+                            }
+                            Err(err) => error!("Error simulating transactions: {}", err),
+                        };
+                    }
+                    Err(err) => {
+                        warn!("{err:?}");
+                        log_trace_crash(block_number, err).await;
+                    }
+                };
             }
-<<<<<<< HEAD
             Err(err) => {
                 warn!("{err:?}");
                 log_trace_crash(block_number, err).await;
-=======
-        } else {
-            let native_report = native_result.unwrap();
-            info!("{}", native_report.result);
-            info!("Tracing block {block_number} with Base. It has {tx_count} transactions");
-            let base_result = try_base_block_trace(block_number).await;
-            match base_result {
-                Ok(base_report) => {
-                    let _ = base_report.post_response.as_ref().map(|transactions| {
-                        graph::dump_transaction_dependencies(
-                            block_number,
-                            "base",
-                            transactions.iter(),
-                        )
-                    });
-                    info!("{}", base_report.result);
-                    log_trace_comparison(block_number, native_report, base_report).await;
-                }
-                Err(err) => {
-                    warn!("{err:?}");
-                    log_trace_crash(block_number, err).await;
-                }
->>>>>>> dd5a6af1
             }
         }
     }
