--- conflicted
+++ resolved
@@ -1,17 +1,10 @@
-<<<<<<< HEAD
-use std::cmp::{max, min};
-=======
 use std::collections::BTreeMap;
->>>>>>> ad333ebb
 
 use serde::{Deserialize, Serialize};
 use serde_json::{json, Map, Value};
 use starknet::core::types::{StateDiff, TransactionTrace, TransactionTraceWithHash};
 
-use crate::{
-    block_tracer::TraceBlockReport, dependencies::block_report_with_dependencies,
-    dependencies::dependencies_to_json, graph,
-};
+use crate::{block_tracer::TraceBlockReport, dependencies::block_report_with_dependencies};
 
 const SAME: &str = "Same";
 const EMPTY: &str = "Empty";
@@ -19,12 +12,7 @@
 
 #[derive(Serialize, Deserialize)]
 pub enum ComparisonResult {
-<<<<<<< HEAD
-    Same,
-    Both(Value),
-=======
     Same(Value),
->>>>>>> ad333ebb
     Different {
         base: Option<Value>,
         native: Option<Value>,
@@ -69,7 +57,6 @@
                     "native": native.unwrap_or(Value::String(EMPTY.into())),
                 }
             }),
-            ComparisonResult::Both(value) => json!({"Both": value}),
         }
     }
 
@@ -103,16 +90,6 @@
     })
 }
 
-<<<<<<< HEAD
-fn diff_or_both(left : Value, right : Value) -> ComparisonResult {
-  if left == right {
-    ComparisonResult::Both(left)
-  } else {
-    ComparisonResult::Different { base: Some(left), native: Some(right) }
-  }
-}
-
-=======
 fn normalize_traces_state_diff(traces: &mut Vec<TransactionTraceWithHash>) {
     let normalize = |maybe_state_diff: &mut Option<StateDiff>| {
         if let Some(state_diff) = maybe_state_diff {
@@ -135,55 +112,16 @@
 // Take two JSONs and compare each (key, value) recursively.
 // It will consume the two JSON as well.
 // Store the resutls in an output JSON.
->>>>>>> ad333ebb
 pub fn generate_block_comparison(
     base_report: TraceBlockReport,
     native_report: TraceBlockReport,
 ) -> Value {
-    let post_response = if let (Some(base_transactions), Some(native_transactions)) =
-        (base_report.post_response, native_report.post_response)
-    {
-        let mut transaction_comparisons = Vec::<Value>::new();
-
-        let base_dependencies = graph::get_dependencies(base_transactions.iter());
-        let native_dependencies = graph::get_dependencies(native_transactions.iter());
-        if base_dependencies != native_dependencies {
-          todo!("dependencies don't match!");
-        }
-
-        for transaction_index in 0..min(base_transactions.len(), native_transactions.len()) {
-            let base_transaction = &base_transactions[transaction_index];
-            let native_transaction = &native_transactions[transaction_index];
-            if base_transaction.transaction_hash != native_transaction.transaction_hash {
-                todo!("base and native transactions do not line up!");
-            }
-            let transaction = base_transaction.transaction_hash;
-
-            transaction_comparisons.push(json!({
-              "transaction_hash" : base_transaction.transaction_hash,
-              "contract_dependencies" : dependencies_to_json(transaction, Some(&base_dependencies.0)),
-              "storage_dependencies" : dependencies_to_json(transaction, Some(&base_dependencies.1)),
-              "body" : compare_jsons(serde_json::to_value(base_transaction).unwrap(), serde_json::to_value(native_transaction).unwrap()),
-            }));
-        }
-
-        Value::from(transaction_comparisons)
-    } else {
-        // Either base_report or native_report have no post_response.
-        // todo!("handle None in generate block comparison");
-        Value::from("todo")
-    };
-
-    json!({
-        "block_num": diff_or_both(base_report.block_num.into(), native_report.block_num.into()),
-        "post_response": post_response
-    })
-}
-
-
-// Take two JSONs and compare each (key, value) recursively.
-// It will consume the two JSON as well.
-// Store the resutls in an output JSON.
+    compare_jsons(
+        trace_block_report_to_json(base_report),
+        trace_block_report_to_json(native_report),
+    )
+}
+
 pub fn compare_jsons(json_1: Value, json_2: Value) -> Value {
     let output = compare_json_values(json_1, json_2);
     clean_json_value(output)
@@ -555,24 +493,8 @@
 
     #[test]
     fn test_both_empty_list() {
-<<<<<<< HEAD
-        let base = json!(
-          {
-            "key_1": "a",
-            "storage_dependencies": []
-          }
-        );
-
-        let native = json!(
-          {
-            "key_1": "b",
-            "storage_dependencies": []
-          }
-        );
-=======
         let base = json!([]);
         let native = json!([]);
->>>>>>> ad333ebb
 
         let result = compare_jsons(base, native);
 
